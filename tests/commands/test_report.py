--- conflicted
+++ resolved
@@ -22,11 +22,7 @@
 
 from lean.commands import lean
 from lean.components.config.storage import Storage
-<<<<<<< HEAD
-from lean.constants import ENGINE_IMAGE
-=======
 from lean.constants import DEFAULT_ENGINE_IMAGE
->>>>>>> 218f4e5d
 from lean.container import container
 from lean.models.docker import DockerImage
 from tests.test_helpers import create_fake_lean_cli_directory
@@ -82,10 +78,6 @@
     args, kwargs = docker_manager.run_image.call_args
 
     assert args[0] == ENGINE_IMAGE
-<<<<<<< HEAD
-    assert args[1] == "latest"
-=======
->>>>>>> 218f4e5d
 
 
 def test_report_runs_report_creator() -> None:
@@ -426,11 +418,7 @@
 
     assert result.exit_code == 0
 
-<<<<<<< HEAD
-    docker_manager.pull_image.assert_called_once_with(ENGINE_IMAGE, "latest")
-=======
     docker_manager.pull_image.assert_called_once_with(ENGINE_IMAGE)
->>>>>>> 218f4e5d
     docker_manager.run_image.assert_called_once()
 
 
@@ -450,12 +438,7 @@
     docker_manager.run_image.assert_called_once()
     args, kwargs = docker_manager.run_image.call_args
 
-<<<<<<< HEAD
-    assert args[0] == ENGINE_IMAGE
-    assert args[1] == "3"
-=======
     assert args[0] == DockerImage(name="custom/lean", tag="123")
->>>>>>> 218f4e5d
 
 
 def test_report_runs_custom_image_when_given_as_option() -> None:
