--- conflicted
+++ resolved
@@ -13,15 +13,7 @@
 
 from pathlib import Path
 from typing import Optional, Set, Any, Dict
-<<<<<<< HEAD
-from subprocess import Popen, PIPE
-import docker
-from dateutil.parser import isoparse
-from docker.errors import APIError
-from docker.models.containers import Container
-from docker.types import Mount, DeviceRequest
-=======
->>>>>>> 1bc60521
+from docker.types import DeviceRequest
 
 from lean.components.util.logger import Logger
 from lean.components.util.platform_manager import PlatformManager
@@ -579,13 +571,13 @@
                 break
 
         return path
-    
+
     def get_container_port(self, container_name: str, internal_port: str) -> Optional[int]:
         """
         Returns a containers external port for a mapped internal port
         :param container_name: Name of the container
         :param internal_port: The internal port of container. If protocol not included
-        we assume /tcp. ex. 5678/tcp 
+        we assume /tcp. ex. 5678/tcp
         :return: The external port that is linked to it, or None if it does not exist
         """
 
